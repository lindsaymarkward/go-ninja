--- conflicted
+++ resolved
@@ -26,10 +26,6 @@
 // GetLogger builds a ninja logger with the given name
 func GetLogger(name string) *Logger {
 	l := loggo.GetLogger(name)
-<<<<<<< HEAD
-	l.SetLogLevel(loggo.DEBUG)
-=======
->>>>>>> f99a89e1
 	return &Logger{l}
 }
 
